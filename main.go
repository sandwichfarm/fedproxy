package main

import (
<<<<<<< HEAD
	"crypto/tls"
	"fmt"
	"golang.org/x/net/context"
=======
	"fmt"
>>>>>>> e735fb89
	"golang.org/x/net/proxy"
	"net"
	"net/http"
	"os"
	"socks5"
	"strings"
)

type httpProxyHandler struct {
	upstream proxy.Dialer
}

func transfer(dst io.WriteCloser, src io.ReadCloser) {
	defer dst.Close()
	defer src.Close()
	io.Copy(dst, src)
}

func (h *httpProxyHandler) dialOut(addr string) (net.Conn, error) {
	host, _, err := net.SplitHostPort(addr)
	if err != nil {
		return nil, err
	}
	if strings.HasSuffix(host, ".onion") {
		return h.upstream.Dial("tcp", addr)
	}
	return net.Dial("tcp", addr)
}

func (h *httpProxyHandler) ServeHTTP(w http.ResposneWriter, r *http.Request) {
	if r.Method == http.MethodConnect {
		outConn, err := h.dialOut(r.Host)
		if err != nil {
			http.Error(w, err.Error(), http.StatusServiceUnavailable)
			return
		}
		hijacker, ok := w.(http.Hijacker)
		if !ok {
			http.Error(w, "hijack disallowed", http.StatusInternalServerError)
			return
		}
		conn, _, err := hijacker.Hijack()
		if err != nil {
			http.Error(w, err.Error(), http.StatusServiceUnavailable)
			return
		}
	} else {
		w.WriteHeader(http.StatusMethodNotAllowed)
	}
}

func main() {
	usehttp := os.Args[0] == "http-fedproxy"
	args := os.Args[1:]

	if len(args) < 2 {
		fmt.Printf("usage: %s bindaddr onionsocksaddr [i2psocksaddr]\n", os.Args[0])
		return
	}
<<<<<<< HEAD

	upstream, err := proxy.SOCKS5("tcp", os.Args[2], nil, nil)
	if err != nil {
		fmt.Printf("failed to create upstream proxy to %s, %s", os.Args[2], err.Error())
		return
	}
	if usehttp {
		serv := &http.Server{
			Addr: os.Args[1],
			Handler: &proxyHandler{
				upstream: upstream,
			},
			TLSNextProto: make(map[string]func(*http.Server, *tls.Conn, http.Handler)),
		}
		http.ListenAndServe(proxyHandler, os.Args[1])
	} else {
		serv, err := socks5.New(&socks5.Config{
			Dial: func(addr string) (net.Conn, error) {
				host, _, err := net.SplitHostPort(addr)
				if err != nil {
					return nil, err
				}
				if strings.HasSuffix(host, ".onion") {
					return upstream.Dial("tcp", addr)
				}
				return net.Dial("tcp", addr)
			},
		})

		if err != nil {
			fmt.Printf("failed to create socks proxy %s", err.Error())
			return
		}

		l, err := net.Listen("tcp", os.Args[1])
		if err != nil {
			fmt.Printf("failed to listen on %s, %s", os.Args[1], err.Error())
			return

			serv.Serve(l)
		}
	}
=======
	var onion, i2p proxy.Dialer
	var err error
	onion, err = proxy.SOCKS5("tcp", args[1], nil, nil)
	if err != nil {
		fmt.Printf("failed to create onion proxy to %s, %s\n", args[1], err.Error())
		return
	}
	if len(args) > 2 {
		i2p, err = proxy.SOCKS5("tcp", args[2], nil, nil)
		if err != nil {
			fmt.Printf("failed to create i2p proxy to %s, %s\n", args[2], err.Error())
			return
		}
	}
	serv, err := socks5.New(&socks5.Config{
		Dial: func(addr string) (net.Conn, error) {
			host, _, err := net.SplitHostPort(addr)
			if err != nil {
				return nil, err
			}
			if strings.HasSuffix(host, ".i2p") {
				if i2p == nil {
					return onion.Dial("tcp", addr)
				}
				return i2p.Dial("tcp", addr)
			}
			if strings.HasSuffix(host, ".onion") {
				return onion.Dial("tcp", addr)
			}
			return net.Dial("tcp", addr)
		},
	})

	if err != nil {
		fmt.Printf("failed to create socks proxy %s\n", err.Error())
		return
	}

	l, err := net.Listen("tcp", args[0])
	if err != nil {
		fmt.Printf("failed to listen on %s, %s\n", args[0], err.Error())
		return
	}
	fmt.Printf("proxy serving on %s\n", args[0])
	serv.Serve(l)
>>>>>>> e735fb89
}<|MERGE_RESOLUTION|>--- conflicted
+++ resolved
@@ -1,13 +1,9 @@
 package main
 
 import (
-<<<<<<< HEAD
 	"crypto/tls"
 	"fmt"
 	"golang.org/x/net/context"
-=======
-	"fmt"
->>>>>>> e735fb89
 	"golang.org/x/net/proxy"
 	"net"
 	"net/http"
@@ -60,29 +56,27 @@
 }
 
 func main() {
-	usehttp := os.Args[0] == "http-fedproxy"
 	args := os.Args[1:]
-
+	usehttp := args[0] == "http"
 	if len(args) < 2 {
-		fmt.Printf("usage: %s bindaddr onionsocksaddr [i2psocksaddr]\n", os.Args[0])
+		fmt.Printf("usage: %s proto bindaddr onionsocksaddr\n", os.Args[0])
 		return
 	}
-<<<<<<< HEAD
 
-	upstream, err := proxy.SOCKS5("tcp", os.Args[2], nil, nil)
+	upstream, err := proxy.SOCKS5("tcp", args[2], nil, nil)
 	if err != nil {
-		fmt.Printf("failed to create upstream proxy to %s, %s", os.Args[2], err.Error())
+		fmt.Printf("failed to create upstream proxy to %s, %s", args[2], err.Error())
 		return
 	}
 	if usehttp {
 		serv := &http.Server{
-			Addr: os.Args[1],
+			Addr: args[1],
 			Handler: &proxyHandler{
 				upstream: upstream,
 			},
 			TLSNextProto: make(map[string]func(*http.Server, *tls.Conn, http.Handler)),
 		}
-		http.ListenAndServe(proxyHandler, os.Args[1])
+		http.ListenAndServe(proxyHandler, args[1])
 	} else {
 		serv, err := socks5.New(&socks5.Config{
 			Dial: func(addr string) (net.Conn, error) {
@@ -102,59 +96,12 @@
 			return
 		}
 
-		l, err := net.Listen("tcp", os.Args[1])
+		l, err := net.Listen("tcp", args[1])
 		if err != nil {
-			fmt.Printf("failed to listen on %s, %s", os.Args[1], err.Error())
+			fmt.Printf("failed to listen on %s, %s", args[1], err.Error())
 			return
 
 			serv.Serve(l)
 		}
 	}
-=======
-	var onion, i2p proxy.Dialer
-	var err error
-	onion, err = proxy.SOCKS5("tcp", args[1], nil, nil)
-	if err != nil {
-		fmt.Printf("failed to create onion proxy to %s, %s\n", args[1], err.Error())
-		return
-	}
-	if len(args) > 2 {
-		i2p, err = proxy.SOCKS5("tcp", args[2], nil, nil)
-		if err != nil {
-			fmt.Printf("failed to create i2p proxy to %s, %s\n", args[2], err.Error())
-			return
-		}
-	}
-	serv, err := socks5.New(&socks5.Config{
-		Dial: func(addr string) (net.Conn, error) {
-			host, _, err := net.SplitHostPort(addr)
-			if err != nil {
-				return nil, err
-			}
-			if strings.HasSuffix(host, ".i2p") {
-				if i2p == nil {
-					return onion.Dial("tcp", addr)
-				}
-				return i2p.Dial("tcp", addr)
-			}
-			if strings.HasSuffix(host, ".onion") {
-				return onion.Dial("tcp", addr)
-			}
-			return net.Dial("tcp", addr)
-		},
-	})
-
-	if err != nil {
-		fmt.Printf("failed to create socks proxy %s\n", err.Error())
-		return
-	}
-
-	l, err := net.Listen("tcp", args[0])
-	if err != nil {
-		fmt.Printf("failed to listen on %s, %s\n", args[0], err.Error())
-		return
-	}
-	fmt.Printf("proxy serving on %s\n", args[0])
-	serv.Serve(l)
->>>>>>> e735fb89
 }